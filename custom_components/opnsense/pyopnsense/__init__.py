from abc import ABC
import asyncio
from collections.abc import Mapping
from datetime import datetime, timedelta
import inspect
import json
import logging
import re
import socket
import ssl
import time
from typing import Any
from urllib.parse import quote_plus, urlparse
import xmlrpc.client
import zoneinfo

import aiohttp
import awesomeversion
from dateutil.parser import parse

# value to set as the socket timeout
DEFAULT_TIMEOUT = 60

_LOGGER: logging.Logger = logging.getLogger(__name__)

tzinfos: Mapping[str, Any] = {}
for tname in zoneinfo.available_timezones():
    tzinfos[tname] = zoneinfo.ZoneInfo(tname)


def dict_get(data: Mapping[str, Any], path: str, default=None):
    pathList = re.split(r"\.", path, flags=re.IGNORECASE)
    result = data
    for key in pathList:
        try:
            key = int(key) if key.isnumeric() else key
            result = result[key]
        except:
            result = default
            break

    return result


class OPNsenseClient(ABC):
    """OPNsense Client"""

    def __init__(
        self,
        url: str,
        username: str,
        password: str,
        session: aiohttp.ClientSession,
        opts: Mapping[str, Any] = None,
    ) -> None:
        """OPNsense Client initializer."""

        self._username: str = username
        self._password: str = password

        self._opts: Mapping[str, Any] = opts or {}
        self._verify_ssl: bool = self._opts.get("verify_ssl", True)
        parts = urlparse(url.rstrip("/"))
        self._url: str = f"{parts.scheme}://{parts.netloc}"
        self._xmlrpc_url: str = (
            f"{parts.scheme}://{quote_plus(username)}:{quote_plus(password)}@{parts.netloc}"
        )
        self._scheme: str = parts.scheme
        self._session: aiohttp.ClientSession = session
        try:
            self._loop = asyncio.get_running_loop()
        except RuntimeError:
            self._loop = asyncio.new_event_loop()
            asyncio.set_event_loop(self._loop)

    def _xmlrpc_timeout(func):
        async def inner(self, *args, **kwargs):
            response = None
            # timout applies to each recv() call, not the whole request
            default_timeout = socket.getdefaulttimeout()
            try:
                socket.setdefaulttimeout(DEFAULT_TIMEOUT)
                response = await func(self, *args, **kwargs)
            finally:
                socket.setdefaulttimeout(default_timeout)
            return response

        return inner

    def _log_errors(func):
        async def inner(self, *args, **kwargs):
            try:
                return await func(self, *args, **kwargs)
            except asyncio.CancelledError as e:
                raise e
            except BaseException as e:
                _LOGGER.error(
                    f"Error in {func.__name__.strip('_')}. {e.__class__.__qualname__}: {e}"
                )
                # raise err

        return inner

    # https://stackoverflow.com/questions/64983392/python-multiple-patch-gives-http-client-cannotsendrequest-request-sent
    def _get_proxy(self) -> xmlrpc.client.ServerProxy:
        # https://docs.python.org/3/library/xmlrpc.client.html#module-xmlrpc.client
        # https://stackoverflow.com/questions/30461969/disable-default-certificate-verification-in-python-2-7-9
        context = None

        if self._scheme == "https" and not self._verify_ssl:
            context = ssl._create_unverified_context()

        # set to True if necessary during development
        verbose = False

        proxy = xmlrpc.client.ServerProxy(
            f"{self._xmlrpc_url}/xmlrpc.php", context=context, verbose=verbose
        )
        return proxy

    # @_xmlrpc_timeout
    async def _get_config_section(self, section) -> Mapping[str, Any]:
        config: Mapping[str, Any] = await self.get_config()
        if config is None or not isinstance(config, Mapping):
            _LOGGER.error("Invalid data returned from get_config_section")
            return {}
        return config.get(section, {})

    @_xmlrpc_timeout
    async def _restore_config_section(self, section_name, data):
        params: Mapping[str, Any] = {section_name: data}
        response = await self._loop.run_in_executor(
            None, self._get_proxy().opnsense.restore_config_section, params
        )
        return response

    @_xmlrpc_timeout
    async def _exec_php(self, script) -> Mapping[str, Any]:
        script: str = (
            r"""
ini_set('display_errors', 0);

{}

// wrapping this in json_encode and then unwrapping in python prevents funny XMLRPC NULL encoding errors
// https://github.com/travisghansen/hass-pfsense/issues/35
$toreturn_real = $toreturn;
$toreturn = [];
$toreturn["real"] = json_encode($toreturn_real);
""".format(
                script
            )
        )
        try:
            response = await self._loop.run_in_executor(
                None, self._get_proxy().opnsense.exec_php, script
            )
            response_json = json.loads(response["real"])
            return response_json
        except TypeError as e:
            _LOGGER.error(
                f"Invalid data returned from exec_php for {inspect.currentframe().f_back.f_code.co_qualname.strip('_')}. {e.__class__.__qualname__}: {e}. Ensure the OPNsense user connected to HA either has full Admin access or specifically has the 'XMLRPC Library' privilege."
            )
            return {}
        except xmlrpc.client.Fault as e:
            _LOGGER.error(
                f"Error running exec_php script for {inspect.currentframe().f_back.f_code.co_qualname.strip('_')}. {e.__class__.__qualname__}: {e}. Ensure the 'os-homeassistant-maxit' plugin has been installed on OPNsense ."
            )
            return {}

    @_log_errors
    async def get_host_firmware_version(self) -> None | str:
        firmware_info: Mapping[str, Any] | list = await self._get(
            "/api/core/firmware/status"
        )
        if not isinstance(firmware_info, Mapping):
            return None
        firmware: str | None = firmware_info.get("product_version", None)
        _LOGGER.debug(f"[get_host_firmware_version] firmware: {firmware}")
        return firmware

    @_xmlrpc_timeout
    @_log_errors
    async def _list_services(self):
        response = await self._loop.run_in_executor(
            None, self._get_proxy().opnsense.list_services
        )
        if response is None or not isinstance(response, Mapping):
            _LOGGER.error("Invalid data returned from list_services")
            return {}
        return response

    @_xmlrpc_timeout
    @_log_errors
    async def _start_service(self, params):
        return await self._loop.run_in_executor(
            None, self._get_proxy().opnsense.start_services, params
        )

    @_xmlrpc_timeout
    @_log_errors
    async def _stop_service(self, params):
        return await self._loop.run_in_executor(
            None, self._get_proxy().opnsense.stop_services, params
        )

    @_xmlrpc_timeout
    @_log_errors
    async def _restart_service(self, params):
        return await self._loop.run_in_executor(
            None, self._get_proxy().opnsense.restart_services, params
        )

    async def _get_from_stream(self, path: str) -> Mapping[str, Any] | list:
        url: str = f"{self._url}{path}"
        _LOGGER.debug(f"[get_from_stream] url: {url}")
        try:
            async with self._session.get(
                url,
                auth=aiohttp.BasicAuth(self._username, self._password),
                timeout=aiohttp.ClientTimeout(total=DEFAULT_TIMEOUT),
                ssl=self._verify_ssl,
            ) as response:
                _LOGGER.debug(
                    f"[get_from_stream] Response {response.status}: {response.reason}"
                )

                if response.ok:
                    buffer = ""
                    message_count = 0

                    async for chunk in response.content.iter_chunked(1024):
                        buffer += chunk.decode("utf-8")

                        if "\n\n" in buffer:
                            message, buffer = buffer.split("\n\n", 1)
                            lines = message.splitlines()

                            for line in lines:
                                if line.startswith("data:"):
                                    message_count += 1
                                    if message_count == 2:
                                        response_str: str = line[len("data:") :].strip()
                                        response_json: Mapping[str, Any] | list = (
                                            json.loads(response_str)
                                        )

                                        _LOGGER.debug(
                                            f"[get_from_stream] response_json ({type(response_json).__name__}): {response_json}"
                                        )
                                        return response_json  # Exit after processing the second message

                elif response.status == 403:
                    _LOGGER.error(
                        f"Permission Error in {inspect.currentframe().f_back.f_code.co_qualname.strip('_')}. Path: {url}. Ensure the OPNsense user connected to HA has full Admin access."
                    )
                else:
                    _LOGGER.error(
                        f"Error in {inspect.currentframe().f_back.f_code.co_qualname.strip('_')}. Path: {url}. Response {response.status}: {response.reason}"
                    )
        except aiohttp.ClientError as e:
            _LOGGER.error(f"Client error: {str(e)}")

        return {}

    async def _get(self, path: str) -> Mapping[str, Any] | list:
        # /api/<module>/<controller>/<command>/[<param1>/[<param2>/...]]
        url: str = f"{self._url}{path}"
        _LOGGER.debug(f"[get] url: {url}")
        try:
            async with self._session.get(
                url,
                auth=aiohttp.BasicAuth(self._username, self._password),
                timeout=aiohttp.ClientTimeout(total=DEFAULT_TIMEOUT),
                ssl=self._verify_ssl,
            ) as response:
                _LOGGER.debug(f"[get] Response {response.status}: {response.reason}")
                if response.ok:
                    response_json: Mapping[str, Any] | list = await response.json(
                        content_type=None
                    )
                    return response_json
                if response.status == 403:
                    _LOGGER.error(
                        f"Permission Error in {inspect.currentframe().f_back.f_code.co_qualname.strip('_')}. Path: {url}. Ensure the OPNsense user connected to HA has full Admin access."
                    )
                else:
                    _LOGGER.error(
                        f"Error in {inspect.currentframe().f_back.f_code.co_qualname.strip('_')}. Path: {url}. Response {response.status}: {response.reason}"
                    )
        except aiohttp.ClientError as e:
            _LOGGER.error(f"Client error: {str(e)}")

        return {}

    async def _post(self, path: str, payload=None) -> Mapping[str, Any] | list:
        # /api/<module>/<controller>/<command>/[<param1>/[<param2>/...]]
        url: str = f"{self._url}{path}"
        _LOGGER.debug(f"[post] url: {url}")
        _LOGGER.debug(f"[post] payload: {payload}")
        try:
            async with self._session.post(
                url,
                json=payload,
                auth=aiohttp.BasicAuth(self._username, self._password),
                timeout=aiohttp.ClientTimeout(total=DEFAULT_TIMEOUT),
                ssl=self._verify_ssl,
            ) as response:
                _LOGGER.debug(f"[post] Response {response.status}: {response.reason}")
                if response.ok:
                    response_json: Mapping[str, Any] | list = await response.json(
                        content_type=None
                    )
                    return response_json
                elif response.status == 403:
                    _LOGGER.error(
                        f"Permission Error in {inspect.currentframe().f_back.f_code.co_qualname.strip('_')}. Path: {url}. Ensure the OPNsense user connected to HA has full Admin access."
                    )
                else:
                    _LOGGER.error(
                        f"Error in {inspect.currentframe().f_back.f_code.co_qualname.strip('_')}. Path: {url}. Response {response.status}: {response.reason}"
                    )
        except aiohttp.ClientError as e:
            _LOGGER.error(f"Client error: {str(e)}")

        return {}

    @_log_errors
    async def _filter_configure(self) -> None:
        script: str = r"""
filter_configure();
clear_subsystem_dirty('natconf');
clear_subsystem_dirty('filter');
"""
        await self._exec_php(script)

    @_log_errors
    async def _get_device_id(self) -> str | None:
        script: str = r"""
$file = "/conf/hassid";
$id;
if (!file_exists($file)) {
    $id = bin2hex(openssl_random_pseudo_bytes(10));
    file_put_contents($file, $id);
} else {
    $id = file_get_contents($file);
}
$toreturn = [
  "data" => $id,
];
"""
        response: Mapping[str, Any] = await self._exec_php(script)
        if response is None or not isinstance(response, Mapping):
            _LOGGER.error("Invalid data returned from get_device_id")
            return {}
        return response.get("data", None)

    @_log_errors
    async def get_system_info(self) -> Mapping[str, Any]:
        # TODO: add bios details here
        firmware: str | None = await self.get_host_firmware_version()
        try:
            if awesomeversion.AwesomeVersion(firmware) < awesomeversion.AwesomeVersion(
                "24.7"
            ):
                _LOGGER.info(f"Using legacy get_system_info method for OPNsense < 24.7")
                return await self._get_system_info_legacy()
        except awesomeversion.exceptions.AwesomeVersionCompareException:
            pass
        system_info: Mapping[str, Any] = {}
        system_info["device_id"] = await self._get_device_id()
        response: Mapping[str, Any] | list = await self._get(
            "/api/diagnostics/system/systemInformation"
        )
        system_info["name"] = response.get("name", None)
        return system_info

    @_log_errors
    async def _get_system_info_legacy(self) -> Mapping[str, Any]:
        # TODO: add bios details here
        script: str = r"""
global $config;

$file = "/conf/hassid";
$id;
if (!file_exists($file)) {
    $id = bin2hex(openssl_random_pseudo_bytes(10));
    file_put_contents($file, $id);
} else {
    $id = file_get_contents($file);
}

$toreturn = [
  "hostname" => $config["system"]["hostname"],
  "domain" => $config["system"]["domain"],
  "device_id" => $id,
];
"""
        response: Mapping[str, Any] = await self._exec_php(script)
        response["name"] = f"{response.pop('hostname','')}.{response.pop('domain','')}"
        return response

    @_log_errors
    async def get_firmware_update_info(self):
        current_time = time.time()
        refresh_triggered = False
        refresh_interval = 2 * 60 * 60  # 2 hours

        status = None
        upgradestatus = None

        # GET /api/core/firmware/status
        status = await self._get("/api/core/firmware/status")
        # print(status)

        # if error or too old trigger check (only if check is not already in progress)
        # {'status_msg': 'Firmware status check was aborted internally. Please try again.', 'status': 'error'}
        # error could be because data has not been refreshed at all OR an upgrade is currently in progress
        if (
            status["status"] == "error"
            or "last_check" not in status.keys()
            or not isinstance(dict_get(status, "product.product_check"), dict)
            or dict_get(status, "product.product_check") is None
            or dict_get(status, "product.product_check") == ""
        ):
            await self._post("/api/core/firmware/check")
            refresh_triggered = True
        elif "last_check" in status.keys():
            # "last_check": "Wed Dec 22 16:56:20 UTC 2021"
            # "last_check": "Mon Jan 16 00:08:28 CET 2023"
            # "last_check": "Sun Jan 15 22:05:55 UTC 2023"
            last_check = status["last_check"]
            last_check_timestamp = parse(last_check, tzinfos=tzinfos).timestamp()

            # https://bugs.python.org/issue22377
            # format = "%a %b %d %H:%M:%S %Z %Y"
            # last_check_timestamp = int(
            #    calendar.timegm(time.strptime(last_check, format))
            # )

            stale = (current_time - last_check_timestamp) > refresh_interval
            # stale = True
            if stale:
                upgradestatus = await self._get("/api/core/firmware/upgradestatus")
                # print(upgradestatus)
                if "status" in upgradestatus.keys():
                    # status = running (package refresh in progress OR upgrade in progress)
                    # status = done (refresh/upgrade done)
                    if upgradestatus["status"] == "done":
                        # tigger repo update
                        # should this be /api/core/firmware/upgrade
                        check = await self._post("/api/core/firmware/check")
                        # print(check)
                        refresh_triggered = True
                    else:
                        # print("upgrade already running")
                        pass

        wait_for_refresh = False
        if refresh_triggered and wait_for_refresh:
            # print("refresh triggered, waiting for it to finish")
            pass

        return status

    @_log_errors
    async def upgrade_firmware(self, type="update"):
        # minor updates of the same opnsense version
        if type == "update":
            # can watch the progress on the 'Updates' tab in the UI
            return await self._post("/api/core/firmware/update")

        # major updates to a new opnsense version
        if type == "upgrade":
            # can watch the progress on the 'Updates' tab in the UI
            return await self._post("/api/core/firmware/upgrade")

    @_log_errors
    async def upgrade_status(self):
        return await self._post("/api/core/firmware/upgradestatus")

    @_log_errors
    async def firmware_changelog(self, version):
        return await self._post("/api/core/firmware/changelog/" + version)

    @_log_errors
    async def get_config(self) -> Mapping[str, Any]:
        script: str = r"""
global $config;

$toreturn = [
  "data" => $config,
];
"""
        response: Mapping[str, Any] = await self._exec_php(script)
        if response is None or not isinstance(response, Mapping):
            return {}
        return response.get("data", {})

    @_log_errors
    async def get_interfaces(self) -> Mapping[str, Any]:
        return await self._get_config_section("interfaces")

    @_log_errors
    async def get_interface(self, interface) -> Mapping[str, Any]:
        interfaces: Mapping[str, Any] = await self.get_interfaces()
        return interfaces.get(interface, {})

    @_log_errors
    async def get_interface_by_description(self, interface):
        interfaces: Mapping[str, Any] = await self.get_interfaces()
        for i, i_interface in enumerate(interfaces.keys()):
            if "descr" not in interfaces[i_interface]:
                continue

            if interfaces[i_interface]["descr"] is None:
                continue

            if interfaces[i_interface]["descr"] == interface:
                return interfaces[i_interface]

    @_log_errors
    async def enable_filter_rule_by_created_time(self, created_time) -> None:
        config = await self.get_config()
        for rule in config["filter"]["rule"]:
            if "created" not in rule.keys():
                continue
            if "time" not in rule["created"].keys():
                continue
            if rule["created"]["time"] != created_time:
                continue

            if "disabled" in rule.keys():
                del rule["disabled"]
                await self._restore_config_section("filter", config["filter"])
                await self._filter_configure()

    @_log_errors
    async def disable_filter_rule_by_created_time(self, created_time) -> None:
        config: Mapping[str, Any] = await self.get_config()

        for rule in config.get("filter", {}).get("rule", []):
            if "created" not in rule.keys():
                continue
            if "time" not in rule["created"].keys():
                continue
            if rule["created"]["time"] != created_time:
                continue

            if "disabled" not in rule.keys():
                rule["disabled"] = "1"
                await self._restore_config_section("filter", config["filter"])
                await self._filter_configure()

    # use created_time as a unique_id since none other exists
    @_log_errors
    async def enable_nat_port_forward_rule_by_created_time(self, created_time) -> None:
        config: Mapping[str, Any] = await self.get_config()
        for rule in config.get("nat", {}).get("rule", []):
            if "created" not in rule.keys():
                continue
            if "time" not in rule["created"].keys():
                continue
            if rule["created"]["time"] != created_time:
                continue

            if "disabled" in rule.keys():
                del rule["disabled"]
                await self._restore_config_section("nat", config["nat"])
                await self._filter_configure()

    # use created_time as a unique_id since none other exists
    @_log_errors
    async def disable_nat_port_forward_rule_by_created_time(self, created_time) -> None:
        config: Mapping[str, Any] = await self.get_config()
        for rule in config.get("nat", {}).get("rule", []):
            if "created" not in rule.keys():
                continue
            if "time" not in rule["created"].keys():
                continue
            if rule["created"]["time"] != created_time:
                continue

            if "disabled" not in rule.keys():
                rule["disabled"] = "1"
                await self._restore_config_section("nat", config["nat"])
                await self._filter_configure()

    # use created_time as a unique_id since none other exists
    @_log_errors
    async def enable_nat_outbound_rule_by_created_time(self, created_time) -> None:
        config: Mapping[str, Any] = await self.get_config()
        for rule in config.get("nat", {}).get("outbound", {}).get("rule", []):
            if "created" not in rule.keys():
                continue
            if "time" not in rule["created"].keys():
                continue
            if rule["created"]["time"] != created_time:
                continue

            if "disabled" in rule.keys():
                del rule["disabled"]
                await self._restore_config_section("nat", config["nat"])
                await self._filter_configure()

    # use created_time as a unique_id since none other exists
    @_log_errors
    async def disable_nat_outbound_rule_by_created_time(self, created_time) -> None:
        config: Mapping[str, Any] = await self.get_config()
        for rule in config.get("nat", {}).get("outbound", {}).get("rule", []):
            if rule["created"]["time"] != created_time:
                continue

            if "disabled" not in rule.keys():
                rule["disabled"] = "1"
                await self._restore_config_section("nat", config["nat"])
                await self._filter_configure()

    @_log_errors
    async def get_configured_interface_descriptions(self) -> Mapping[str, Any]:
        script: str = r"""
$toreturn = [
  "data" => get_configured_interface_with_descr(),
];
"""
        response: Mapping[str, Any] = await self._exec_php(script)
        if response is None or not isinstance(response, Mapping):
            _LOGGER.error(
                "Invalid data returned from get_configured_interface_descriptions"
            )
            return {}
        return response.get("data", {})

    @_log_errors
    async def get_gateways(self) -> Mapping[str, Any]:
        # {'GW_WAN': {'interface': '<if>', 'gateway': '<ip>', 'name': 'GW_WAN', 'weight': '1', 'ipprotocol': 'inet', 'interval': '', 'descr': 'Interface wan Gateway', 'monitor': '<ip>', 'friendlyiface': 'wan', 'friendlyifdescr': 'WAN', 'isdefaultgw': True, 'attribute': 0, 'tiername': 'Default (IPv4)'}}
        script: str = r"""
$gateways = new \OPNsense\Routing\Gateways(legacy_interfaces_details());
//$default_gwv4 = $gateways->getDefaultGW(return_down_gateways(), "inet");
//$default_gwv6 = $gateways->getDefaultGW(return_down_gateways(), "inet6");
$a_gateways = array_values($gateways->gatewaysIndexedByName(true, false, true));

$result = [];
if (is_iterable($a_gateways)) {
    foreach ($a_gateways as $g) {
        $result[$g["name"]] = $g;
    }
}

$toreturn = [
  "data" => $result,
];
"""
        response: Mapping[str, Any] = await self._exec_php(script)
        if response is None or not isinstance(response, Mapping):
            _LOGGER.error("Invalid data returned from get_gateways")
            return {}
        return response.get("data", {})

    @_log_errors
    async def get_gateway(self, gateway):
        gateways = await self.get_gateways()
        for g in gateways.keys():
            if g == gateway:
                return gateways[g]

    @_log_errors
    async def get_gateways_status(self) -> Mapping[str, Any]:
        # {'GW_WAN': {'monitorip': '<ip>', 'srcip': '<ip>', 'name': 'GW_WAN', 'delay': '0.387ms', 'stddev': '0.097ms', 'loss': '0.0%', 'status': 'online', 'substatus': 'none'}}
        script: str = r"""
$toreturn = [
  // function return_gateways_status($byname = false, $gways = false)
  "data" => return_gateways_status(true),
];
"""
        response: Mapping[str, Any] = await self._exec_php(script)
        if response is None or not isinstance(response, Mapping):
            _LOGGER.error("Invalid data returned from get_gateways_status")
            return {}
        for gateway_name, gateway in response.get("data", {}).items():
            if gateway["status"] == "none":
                gateway["status"] = "online"
        return response.get("data", {})

    @_log_errors
    async def get_gateway_status(self, gateway):
        gateways = await self.get_gateways_status()
        for g in gateways.keys():
            if g == gateway:
                if gateways[g]["status"] == "none":
                    gateways[g]["status"] = "online"
                return gateways[g]

    @_log_errors
    async def get_arp_table(self, resolve_hostnames=False) -> Mapping[str, Any]:
        # [{'hostname': '?', 'ip-address': '<ip>', 'mac-address': '<mac>', 'interface': 'em0', 'expires': 1199, 'type': 'ethernet'}, ...]
        request_body: Mapping[str, Any] = {"resolve": "yes"}
        arp_table_info: Mapping[str, Any] | list = await self._post(
            "/api/diagnostics/interface/search_arp", payload=request_body
        )
        if not isinstance(arp_table_info, Mapping):
            return []
        _LOGGER.debug(f"[get_arp_table] arp_table_info: {arp_table_info}")
        arp_table: list = arp_table_info.get("rows", [])
        _LOGGER.debug(f"[get_arp_table] arp_table: {arp_table}")
        return arp_table

    @_log_errors
    async def get_services(self):
        response = await self._list_services()
        services = []
        for key in response.keys():
            services.append(response[key])

        return services

    @_log_errors
    async def get_service_is_running(self, service_name):
        services = await self.get_services()
        for service in services:
            if service["name"] == service_name:
                return service["status"]

        return False

    @_log_errors
    async def start_service(self, service_name):
        self._start_service({"service": service_name})

    @_log_errors
    async def stop_service(self, service_name):
        await self._stop_service({"service": service_name})

    @_log_errors
    async def restart_service(self, service_name):
        await self._restart_service({"service": service_name})

    @_log_errors
    async def restart_service_if_running(self, service_name):
        if await self.get_service_is_running(service_name):
            await self.restart_service(service_name)

    @_log_errors
    async def get_dhcp_leases(self):
        # function system_get_dhcpleases()
        # {'lease': [], 'failover': []}
        # {"lease":[{"ip":"<ip>","type":"static","mac":"<mac>","if":"lan","starts":"","ends":"","hostname":"<hostname>","descr":"","act":"static","online":"online","staticmap_array_index":48} ...
        script: str = r"""
require_once '/usr/local/etc/inc/plugins.inc.d/dhcpd.inc';

$toreturn = [
  "data" => dhcpd_leases(4),
];
"""
        response: Mapping[str, Any] = await self._exec_php(script)
        if (
            response is None
            or not isinstance(response, Mapping)
            or not isinstance(response.get("data", None), Mapping)
        ):
            _LOGGER.error("Invalid data returned from get_dhcp_leases")
            return []
        return response.get("data", {}).get("lease", [])

    @_log_errors
    async def get_carp_status(self) -> Mapping[str, Any]:
        # carp enabled or not
        # readonly attribute, cannot be set directly
        # function get_carp_status()
        script: str = r"""
function get_carp_status() {
        /* grab the current status of carp */
        $status = get_single_sysctl('net.inet.carp.allow');
        return (intval($status) > 0);
}

$toreturn = [
  "data" => get_carp_status(),
];
"""
        response: Mapping[str, Any] = await self._exec_php(script)
        if response is None or not isinstance(response, Mapping):
            _LOGGER.error("Invalid data returned from list_services")
            return {}
        return response.get("data", {})

    @_log_errors
    async def get_carp_interfaces(self) -> Mapping[str, Any]:
        script: str = r"""
global $config;

$vips = [];
if ($config['virtualip'] && is_iterable($config['virtualip']['vip'])) {
    foreach ($config['virtualip']['vip'] as $vip) {
        if ($vip["mode"] != "carp") {
            continue;
        }
        $vips[] = $vip;
    }
}

$intf_details = legacy_interfaces_details();

foreach ($vips as &$vip) {
  $intf = get_real_interface($vip['interface']);
  if (!empty($intf_details[$intf]) && !empty($intf_details[$intf]['carp'][$vip['vhid']])) {
    $status = $intf_details[$intf]['carp'][$vip['vhid']]['status'];
  } else {
    $status = "DISABLED";
  }

  $vip["status"] = $status;
}

$toreturn = [
  "data" => $vips,
];
"""
        response: Mapping[str, Any] = await self._exec_php(script)
        if response is None or not isinstance(response, Mapping):
            _LOGGER.error("Invalid data returned from get_carp_interfaces")
            return {}
        return response.get("data", {})

    @_log_errors
    async def delete_arp_entry(self, ip) -> None:
        if len(ip) < 1:
            return
        script: str = (
            r"""
$data = json_decode('{}', true);
$ip = trim($data["ip"]);
$ret = mwexec("arp -d " . $ip, true);
$toreturn = [
  "data" => $ret,
];
""".format(
                json.dumps(
                    {
                        "ip": ip,
                    }
                )
            )
        )
        await self._exec_php(script)

    @_log_errors
    async def system_reboot(self) -> bool:
        response: Mapping[str, Any] | list = await self._post("/api/core/system/reboot")
        _LOGGER.debug(f"[system_reboot] response: {response}")
        if isinstance(response, Mapping) and response.get("status", "") == "ok":
            return True
        return False

    @_log_errors
    async def system_halt(self) -> None:
        response: Mapping[str, Any] | list = await self._post("/api/core/system/halt")
        _LOGGER.debug(f"[system_halt] response: {response}")
        if isinstance(response, Mapping) and response.get("status", "") == "ok":
            return True
        return False

    @_log_errors
    async def send_wol(self, interface, mac) -> bool:
        """
        interface should be wan, lan, opt1, opt2 etc, not the description
        """
        payload: Mapping[str, Any] = {"wake": {"interface": interface, "mac": mac}}
        _LOGGER.debug(f"[send_wol] payload: {payload}")
        response = await self._post("/api/wol/wol/set", payload)
        _LOGGER.debug(f"[send_wol] response: {response}")
        if isinstance(response, Mapping) and response.get("status", "") == "ok":
            return True
        return False

    def _try_to_int(self, input, retval=None) -> int | None:
        try:
            return int(input)
        except (ValueError, TypeError):
            return retval

    def _try_to_float(self, input, retval=None) -> int | None:
        try:
            return float(input)
        except (ValueError, TypeError):
            return retval

    @_log_errors
    async def get_telemetry(self) -> Mapping[str, Any]:
        firmware: str | None = await self.get_host_firmware_version()
        try:
            if awesomeversion.AwesomeVersion(firmware) < awesomeversion.AwesomeVersion(
                "24.7"
            ):
                _LOGGER.info(f"Using legacy get_telemetry method for OPNsense < 24.7")
                return await self._get_telemetry_legacy()
        except awesomeversion.exceptions.AwesomeVersionCompareException:
            pass
        telemetry: Mapping[str, Any] = {}
        telemetry["interfaces"] = await self._get_telemetry_interfaces()
        telemetry["mbuf"] = await self._get_telemetry_mbuf()
        telemetry["pfstate"] = await self._get_telemetry_pfstate()
        telemetry["memory"] = await self._get_telemetry_memory()
        telemetry["system"] = await self._get_telemetry_system()
        telemetry["cpu"] = await self._get_telemetry_cpu()
        telemetry["filesystems"] = await self._get_telemetry_filesystems()
        telemetry["openvpn"] = await self._get_telemetry_openvpn()
        telemetry["gateways"] = await self._get_telemetry_gateways()
        telemetry["temps"] = await self._get_telemetry_temps()
        _LOGGER.debug(f"[get_telemetry] telemetry: {telemetry}")
        return telemetry

    @_log_errors
    async def _get_telemetry_interfaces(self) -> Mapping[str, Any]:
        interface_info: Mapping[str, Any] | list = await self._post(
            "/api/interfaces/overview/export"
        )
        _LOGGER.debug(f"[get_telemetry_interfaces] interface_info: {interface_info}")
        if not isinstance(interface_info, list) or not len(interface_info) > 0:
            return {}
        interfaces: Mapping[str, Any] = {}
        for ifinfo in interface_info:
            interface: Mapping[str, Any] = {}
            if (
                ifinfo is None
                or not isinstance(ifinfo, Mapping)
                or ifinfo.get("identifier", "") == ""
            ):
                continue
            interface["inpkts"] = self._try_to_int(
                ifinfo.get("statistics", {}).get("packets received", None)
            )
            interface["outpkts"] = self._try_to_int(
                ifinfo.get("statistics", {}).get("packets transmitted", None)
            )
            interface["inbytes"] = self._try_to_int(
                ifinfo.get("statistics", {}).get("bytes received", None)
            )
            interface["outbytes"] = self._try_to_int(
                ifinfo.get("statistics", {}).get("bytes transmitted", None)
            )
            interface["inbytes_frmt"] = self._try_to_int(
                ifinfo.get("statistics", {}).get("bytes received", None)
            )
            interface["outbytes_frmt"] = self._try_to_int(
                ifinfo.get("statistics", {}).get("bytes transmitted", None)
            )
            interface["inerrs"] = self._try_to_int(
                ifinfo.get("statistics", {}).get("input errors", None)
            )
            interface["outerrs"] = self._try_to_int(
                ifinfo.get("statistics", {}).get("output errors", None)
            )
            interface["collisions"] = self._try_to_int(
                ifinfo.get("statistics", {}).get("collisions", None)
            )
            interface["descr"] = ifinfo.get("identifier", "")
            interface["name"] = ifinfo.get("description", "")
            interface["status"] = ""
            if ifinfo.get("status", "") in ("down", "no carrier", "up"):
                interface["status"] = ifinfo.get("status", "")
            elif ifinfo.get("status", "") in ("associated"):
                interface["status"] = "up"
            interface["ipaddr"] = ifinfo.get("addr4", "")
            interface["media"] = ifinfo.get("media", "")
            interfaces[ifinfo.get("identifier", "")] = interface
        _LOGGER.debug(f"[get_telemetry_interfaces] interfaces: {interfaces}")
        return interfaces

    @_log_errors
    async def _get_telemetry_mbuf(self) -> Mapping[str, Any]:
        mbuf_info: Mapping[str, Any] | list = await self._post(
            "/api/diagnostics/system/system_mbuf"
        )
        _LOGGER.debug(f"[get_telemetry_mbuf] mbuf_info: {mbuf_info}")
        if not isinstance(mbuf_info, Mapping):
            return {}
        mbuf: Mapping[str, Any] = {}
        mbuf["used"] = self._try_to_int(
            mbuf_info.get("mbuf-statistics", {}).get("mbuf-current", None)
        )
        mbuf["total"] = self._try_to_int(
            mbuf_info.get("mbuf-statistics", {}).get("mbuf-total", None)
        )
        mbuf["used_percent"] = (
            round(mbuf["used"] / mbuf["total"] * 100)
            if isinstance(mbuf["used"], int)
            and isinstance(mbuf["total"], int)
            and mbuf["total"] > 0
            else None
        )
        _LOGGER.debug(f"[get_telemetry_mbuf] mbuf: {mbuf}")
        return mbuf

    @_log_errors
    async def _get_telemetry_pfstate(self) -> Mapping[str, Any]:
        pfstate_info: Mapping[str, Any] | list = await self._post(
            "/api/diagnostics/firewall/pf_states"
        )
        _LOGGER.debug(f"[get_telemetry_pfstate] pfstate_info: {pfstate_info}")
        if not isinstance(pfstate_info, Mapping):
            return {}
        pfstate: Mapping[str, Any] = {}
        pfstate["used"] = self._try_to_int(pfstate_info.get("current", None))
        pfstate["total"] = self._try_to_int(pfstate_info.get("limit", None))
        pfstate["used_percent"] = (
            round(pfstate["used"] / pfstate["total"] * 100)
            if isinstance(pfstate["used"], int)
            and isinstance(pfstate["total"], int)
            and pfstate["total"] > 0
            else None
        )
        _LOGGER.debug(f"[get_telemetry_pfstate] pfstate: {pfstate}")
        return pfstate

    @_log_errors
    async def _get_telemetry_memory(self) -> Mapping[str, Any]:
        memory_info: Mapping[str, Any] | list = await self._post(
            "/api/diagnostics/system/systemResources"
        )
        _LOGGER.debug(f"[get_telemetry_memory] memory_info: {memory_info}")
        if not isinstance(memory_info, Mapping):
            return {}
        memory: Mapping[str, Any] = {}
        memory["physmem"] = self._try_to_int(
            memory_info.get("memory", {}).get("total", None)
        )
        memory["used"] = self._try_to_int(
            memory_info.get("memory", {}).get("used", None)
        )
        memory["used_percent"] = (
            round(memory["used"] / memory["physmem"] * 100)
            if isinstance(memory["used"], int)
            and isinstance(memory["physmem"], int)
            and memory["physmem"] > 0
            else None
        )
        swap_info: Mapping[str, Any] = await self._post(
            "/api/diagnostics/system/system_swap"
        )
        if (
            not isinstance(swap_info, Mapping)
            or not isinstance(swap_info.get("swap", None), list)
            or not len(swap_info.get("swap", [])) > 0
            or not isinstance(swap_info.get("swap", [])[0], Mapping)
        ):
            return memory
        _LOGGER.debug(f"[get_telemetry_memory] swap_info: {swap_info}")
        memory["swap_total"] = self._try_to_int(
            swap_info.get("swap", [])[0].get("total", None)
        )
        memory["swap_reserved"] = self._try_to_int(
            swap_info["swap"][0].get("used", None)
        )
        memory["swap_used_percent"] = (
            round(memory["swap_reserved"] / memory["swap_total"] * 100)
            if isinstance(memory["swap_reserved"], int)
            and isinstance(memory["swap_total"], int)
            and memory["swap_total"] > 0
            else 0
        )
        _LOGGER.debug(f"[get_telemetry_memory] memory: {memory}")
        return memory

    @_log_errors
    async def _get_telemetry_system(self) -> Mapping[str, Any]:
        time_info: Mapping[str, Any] | list = await self._post(
            "/api/diagnostics/system/systemTime"
        )
        _LOGGER.debug(f"[get_telemetry_system] time_info: {time_info}")
        if not isinstance(time_info, Mapping):
            return {}
        system: Mapping[str, Any] = {}
        pattern = re.compile(r"^(?:(\d+)\s+days?,\s+)?(\d{2}):(\d{2}):(\d{2})$")
        match = pattern.match(time_info.get("uptime", ""))
        if not match:
            raise ValueError("Invalid uptime format")
        days_str, hours_str, minutes_str, seconds_str = match.groups()
        days: int = self._try_to_int(days_str, 0)
        hours: int = self._try_to_int(hours_str, 0)
        minutes: int = self._try_to_int(minutes_str, 0)
        seconds: int = self._try_to_int(seconds_str, 0)
        system["uptime"] = days * 86400 + hours * 3600 + minutes * 60 + seconds

        boottime: datetime = datetime.now() - timedelta(seconds=system["uptime"])
        system["boottime"] = boottime.timestamp()
        load_str: str = time_info.get("loadavg", "")
        load_list: list[str] = load_str.split(", ")
        if len(load_list) == 3:
            system["load_average"] = {
                "one_minute": float(load_list[0]),
                "five_minute": float(load_list[1]),
                "fifteen_minute": float(load_list[2]),
            }
        else:
            system["load_average"] = {
                "one_minute": None,
                "five_minute": None,
                "fifteen_minute": None,
            }
        _LOGGER.debug(f"[get_telemetry_system] system: {system}")
        return system

    @_log_errors
    async def _get_telemetry_cpu(self) -> Mapping[str, Any]:
        cputype_info: Mapping[str, Any] | list = await self._post(
            "/api/diagnostics/cpu_usage/getCPUType"
        )
        _LOGGER.debug(f"[get_telemetry_cpu] cputype_info: {cputype_info}")
        if not isinstance(cputype_info, list) or not len(cputype_info) > 0:
            return {}
        cpu: Mapping[str, Any] = {}
        cores_match = re.search(r"\((\d+) cores", cputype_info[0])
        cpu["count"] = self._try_to_int(cores_match.group(1)) if cores_match else 0

        cpustream_info: Mapping[str, Any] | list = await self._get_from_stream(
            "/api/diagnostics/cpu_usage/stream"
        )
        # {"total":29,"user":2,"nice":0,"sys":27,"intr":0,"idle":70}
        _LOGGER.debug(f"[get_telemetry_cpu] cpustream_info: {cpustream_info}")
        if not isinstance(cpustream_info, Mapping):
            return cpu
        cpu["usage_total"] = self._try_to_int(cpustream_info.get("total", None))
        cpu["usage_user"] = self._try_to_int(cpustream_info.get("user", None))
        cpu["usage_nice"] = self._try_to_int(cpustream_info.get("nice", None))
        cpu["usage_system"] = self._try_to_int(cpustream_info.get("sys", None))
        cpu["usage_interrupt"] = self._try_to_int(cpustream_info.get("intr", None))
        cpu["usage_idle"] = self._try_to_int(cpustream_info.get("idle", None))
        _LOGGER.debug(f"[get_telemetry_cpu] cpu: {cpu}")
        return cpu

    @_log_errors
    async def _get_telemetry_filesystems(self) -> Mapping[str, Any]:
        filesystems_info: Mapping[str, Any] | list = await self._post(
            "/api/diagnostics/system/systemDisk"
        )
        if not isinstance(filesystems_info, Mapping):
            return {}
        _LOGGER.debug(
            f"[get_telemetry_filesystems] filesystems_info: {filesystems_info}"
        )
        filesystems = filesystems_info.get("devices", {})
        # To conform to the previous data being returned
        for filesystem in filesystems:
            filesystem["size"] = filesystem.pop("blocks", None)
            filesystem["capacity"] = f"{filesystem.pop('used_pct','')}%"
        _LOGGER.debug(f"[get_telemetry_filesystems] filesystems: {filesystems}")
        return filesystems

    @_log_errors
    async def _get_telemetry_openvpn(self) -> Mapping[str, Any]:
        openvpn_info: Mapping[str, Any] | list = await self._post(
            "/api/openvpn/export/providers"
        )
        _LOGGER.debug(f"[get_telemetry_openvpn] openvpn_info: {openvpn_info}")
        if not isinstance(openvpn_info, Mapping):
            return {}
        openvpn: Mapping[str, Any] = {}
        openvpn["servers"] = {}
        connection_info: Mapping[str, Any] = await self._post(
            "/api/openvpn/service/searchSessions"
        )
        _LOGGER.debug(f"[get_telemetry_openvpn] connection_info: {connection_info}")
        if connection_info is None or not isinstance(connection_info, Mapping):
            return {}
        for vpnid, vpn_info in openvpn_info.items():
            vpn: Mapping[str, Any] = {}
            vpn["vpnid"] = vpn_info.get("vpnid", "")
            vpn["name"] = vpn_info.get("name", "")
            total_bytes_recv = 0
            total_bytes_sent = 0
            for connect in connection_info.get("rows", {}):
                if connect.get("id", None) and connect.get("id", None) == vpn.get(
                    "vpnid", None
                ):
                    total_bytes_recv += self._try_to_int(
                        connect.get("bytes_received", 0), 0
                    )
                    total_bytes_sent += self._try_to_int(
                        connect.get("bytes_sent", 0), 0
                    )
            vpn["total_bytes_recv"] = total_bytes_recv
            vpn["total_bytes_sent"] = total_bytes_sent
            # Missing connected_client_count
            # vpn["connected_client_count"] =
            openvpn["servers"][vpnid] = vpn
        _LOGGER.debug(f"[get_telemetry_openvpn] openvpn: {openvpn}")
        return openvpn

    @_log_errors
    async def _get_telemetry_gateways(self) -> Mapping[str, Any]:
        gateways_info: Mapping[str, Any] | list = await self._post(
            "/api/routes/gateway/status"
        )
        _LOGGER.debug(f"[get_telemetry_gateways] gateways_info: {gateways_info}")
        if not isinstance(gateways_info, Mapping):
            return {}
        gateways: Mapping[str, Any] = {}
        for gw_info in gateways_info.get("items", []):
            if isinstance(gw_info, Mapping) and "name" in gw_info:
                gateways[gw_info["name"]] = gw_info
        for gateway in gateways.values():
            gateway["status"] = gateway.pop(
                "status_translated", gateway.get("status", "")
            ).lower()
        _LOGGER.debug(f"[get_telemetry_gateways] gateways: {gateways}")
        return gateways

    @_log_errors
    async def _get_telemetry_temps(self) -> Mapping[str, Any]:
        temps_info: Mapping[str, Any] | list = await self._post(
            "/api/diagnostics/system/systemTemperature"
        )
        _LOGGER.debug(f"[get_telemetry_temps] temps_info: {temps_info}")
        if not isinstance(temps_info, list) or not len(temps_info) > 0:
            return {}
        temps: Mapping[str, Any] = {}
        for i, temp_info in enumerate(temps_info):
            temp: Mapping[str, Any] = {}
            temp["temperature"] = self._try_to_float(temp_info.get("temperature", 0), 0)
            temp["name"] = (
                f"{temp_info.get('type_translated', 'Num')} {temp_info.get('device_seq', i)}"
            )
            temp["device_id"] = temp_info.get("device", str(i))
            temps[temp_info.get("device", str(i)).replace(".", "_")] = temp
        _LOGGER.debug(f"[get_telemetry_temps] temps: {temps}")
        return temps

    @_log_errors
    async def _get_telemetry_legacy(self) -> Mapping[str, Any]:
        script: str = r"""
require_once '/usr/local/www/widgets/api/plugins/system.inc';
include_once '/usr/local/www/widgets/api/plugins/interfaces.inc';
require_once '/usr/local/www/widgets/api/plugins/temperature.inc';
require_once '/usr/local/etc/inc/plugins.inc.d/openvpn.inc';

global $config;
global $g;

function stripalpha($s) {
  return preg_replace("/\D/", "", $s);
}

// OPNsense 24.1 removed /usr/local/www/widgets/api/plugins/interfaces.inc to replace with new api endpoint
if (!function_exists('interfaces_api')) {
    function interfaces_api() {
        global $config;
        $result = array();
        $oc = new OPNsense\Interfaces\Api\OverviewController();
        foreach (get_configured_interface_with_descr() as $ifdescr => $ifname) {
            $ifinfo = $oc->getInterfaceAction($config["interfaces"][$ifdescr]["if"])["message"];
            // if interfaces is disabled returns message => "failed"
            if (!is_array($ifinfo)) {
                continue;
            }
            $interfaceItem = array();
            $interfaceItem['inpkts'] = $ifinfo["packets received"]["value"];
            $interfaceItem['outpkts'] = $ifinfo["packets transmitted"]["value"];
            $interfaceItem['inbytes'] = $ifinfo["bytes received"]["value"];
            $interfaceItem['outbytes'] = $ifinfo["bytes transmitted"]["value"];
            $interfaceItem['inbytes_frmt'] = format_bytes($interfaceItem['inbytes']);
            $interfaceItem['outbytes_frmt'] = format_bytes($interfaceItem['outbytes']);
            $interfaceItem['inerrs'] = $ifinfo["input errors"]["value"];
            $interfaceItem['outerrs'] = $ifinfo["output errors"]["value"];
            $interfaceItem['collisions'] = $ifinfo["collisions"]["value"];
            $interfaceItem['descr'] = $ifdescr;
            $interfaceItem['name'] = $ifname;
            switch ($ifinfo["status"]["value"]) {
                case 'down':
                case 'no carrier':
                case 'up':
                    $interfaceItem['status'] = $ifinfo["status"]["value"];
                    break;
                case 'associated':
                    $interfaceItem['status'] = 'up';
                    break;
                default:
                    $interfaceItem['status'] = '';
                    break;
            }
            //$interfaceItem['ipaddr'] = empty($ifinfo['ipaddr']) ? "" : $ifinfo['ipaddr'];
            $interfaceItem['ipaddr'] = isset($ifinfo["ipv4"]["value"][0]["ipaddr"]) ? $ifinfo["ipv4"]["value"][0]["ipaddr"] : "";
            $interfaceItem['media'] = $ifinfo["media"]["value"];

            $result[] = $interfaceItem;
        }
        return $result;
    }
}

$interfaces_api_data = interfaces_api();
if (!is_iterable($interfaces_api_data)) {
    $interfaces_api_data = [];
}

$system_api_data = system_api();
$temperature_api_data = temperature_api();

// OPNsense 23.1.1: replaced single exec_command() with new shell_safe() wrapper
if (function_exists('exec_command')) {
    $boottime = exec_command("sysctl kern.boottime");
} else {
    $boottime = shell_safe("sysctl kern.boottime");
}

// kern.boottime: { sec = 1634047554, usec = 237429 } Tue Oct 12 08:05:54 2021
preg_match("/sec = [0-9]*/", $boottime, $matches);
$boottime = $matches[0];
$boottime = explode("=", $boottime)[1];
$boottime = (int) trim($boottime);

// Fix for 23.1.4 (https://forum.opnsense.org/index.php?topic=33144.0)
if (function_exists('openvpn_get_active_servers')) {
    $ovpn_servers = openvpn_get_active_servers();
} else {
    $ovpn_servers = [];
}

$toreturn = [
    "pfstate" => [
        "used" => (int) $system_api_data["kernel"]["pf"]["states"],
        "total" => (int) $system_api_data["kernel"]["pf"]["maxstates"],
        "used_percent" => round(floatval($system_api_data["kernel"]["pf"]["states"] / $system_api_data["kernel"]["pf"]["maxstates"]) * 100, 0),
    ],

    "mbuf" => [
        "used" => (int) $system_api_data["kernel"]["mbuf"]["total"],
        "total" => (int) $system_api_data["kernel"]["mbuf"]["max"],
        "used_percent" =>  round(floatval($system_api_data["kernel"]["mbuf"]["total"] / $system_api_data["kernel"]["mbuf"]["max"]) * 100, 0),
    ],

    "memory" => [
        "swap_used_percent" => ($system_api_data["disk"]["swap"][0]["total"] > 0) ? round(floatval($system_api_data["disk"]["swap"][0]["used"] / $system_api_data["disk"]["swap"][0]["total"]) * 100, 0) : 0,
        "used_percent" => round(floatval($system_api_data["kernel"]["memory"]["used"] / $system_api_data["kernel"]["memory"]["total"]) * 100, 0),
        "physmem" => (int) $system_api_data["kernel"]["memory"]["total"],
        "used" => (int) $system_api_data["kernel"]["memory"]["used"],
        "swap_total" => (int) $system_api_data["disk"]["swap"][0]["total"],
        "swap_reserved" => (int) $system_api_data["disk"]["swap"][0]["used"],
    ],

    "system" => [
        "boottime" => $boottime,
        "uptime" => (int) $system_api_data["uptime"],
        //"temp" => 0,
        "load_average" => [
            "one_minute" => floatval(trim($system_api_data["cpu"]["load"][0])),
            "five_minute" => floatval(trim($system_api_data["cpu"]["load"][1])),
            "fifteen_minute" => floatval(trim($system_api_data["cpu"]["load"][2])),
        ],
    ],

    "cpu" => [
        "frequency" => [
            "current" => (int) stripalpha($system_api_data["cpu"]["cur.freq"]),
            "max" => (int) stripalpha($system_api_data["cpu"]["max.freq"]),
        ],
        "count" => (int) $system_api_data["cpu"]["cur.freq"],
    ],

    "filesystems" => $system_api_data["disk"]["devices"],

    "interfaces" => [],

    "openvpn" => [],
    
    "gateways" => return_gateways_status(true),
];

if (!is_iterable($toreturn["gateways"])) {
    $toreturn["gateways"] = [];
}
foreach ($toreturn["gateways"] as $key => $gw) {
    $status = $gw["status"];
    if ($status == "none") {
        $status = "online";
    }
    $gw["status"] = $status;
    $toreturn["gateways"][$key] = $gw;
}

foreach ($interfaces_api_data as $if) {
    $if["inpkts"] = (int) $if["inpkts"];
    $if["outpkts"] = (int) $if["outpkts"];
    $if["inbytes"] = (int) $if["inbytes"];
    $if["outbytes"] = (int) $if["outbytes"];
    $if["inerrs"] = (int) $if["inerrs"];
    $if["outerrs"] = (int) $if["outerrs"];
    $if["collisions"] = (int) $if["collisions"];
    $toreturn["interfaces"][$if["descr"]] = $if;
}

foreach ($ovpn_servers as $server) {
    $vpnid = $server["vpnid"];
    $name = $server["name"];
    $conn_count = count($server["conns"]);
    $total_bytes_recv = 0;
    $total_bytes_sent = 0;
    foreach ($server["conns"] as $conn) {
        $total_bytes_recv += $conn["bytes_recv"];
        $total_bytes_sent += $conn["bytes_sent"];
    }
    
    $toreturn["openvpn"]["servers"][$vpnid]["name"] = $name;
    $toreturn["openvpn"]["servers"][$vpnid]["vpnid"] = $vpnid;
    $toreturn["openvpn"]["servers"][$vpnid]["connected_client_count"] = $conn_count;
    $toreturn["openvpn"]["servers"][$vpnid]["total_bytes_recv"] = $total_bytes_recv;
    $toreturn["openvpn"]["servers"][$vpnid]["total_bytes_sent"] = $total_bytes_sent;
}

"""
        telemetry: Mapping[str, Any] = await self._exec_php(script)
        if telemetry is None or not isinstance(telemetry, Mapping):
            _LOGGER.error("Invalid data returned from get_telemetry_legacy")
            return {}
        if isinstance(telemetry.get("gateways", []), list):
            telemetry["gateways"] = {}
        _LOGGER.debug(f"[get_telemetry_legacy] telemetry: {telemetry}")
        return telemetry

    @_log_errors
    async def get_notices(self) -> list:
        notices_info: Mapping[str, Any] | list = await self._get(
            "/api/core/system/status"
        )
        _LOGGER.debug(f"[get_notices] notices_info: {notices_info}")

        if not isinstance(notices_info, Mapping):
            return []
        pending_notices_present = False
        pending_notices: list = []
        for key, notice in notices_info.items():
            if isinstance(notices_info, Mapping) and notice.get("statusCode", 2) != 2:
                pending_notices_present = True
                real_notice: Mapping[str, Any] = {}
                real_notice["notice"] = notice.get("message", None)
                real_notice["id"] = key
                real_notice["created_at"] = notice.get("timestamp", None)
                pending_notices.append(real_notice)

        notices: Mapping[str, Any] = {}
        notices["pending_notices_present"] = pending_notices_present
        notices["pending_notices"] = pending_notices
        _LOGGER.debug(f"[get_notices] notices: {notices}")
        return notices

    @_log_errors
<<<<<<< HEAD
    async def file_notice(self, notice) -> None:
        script: str = (
            r"""
$data = json_decode('{}', true);
$notice = $data["notice"];

if (file_exists('/usr/local/etc/inc/notices.inc')) {{
    require_once '/usr/local/etc/inc/notices.inc';
    $value = file_notice($notice);
    $toreturn = [
        "data" => $value,
    ];
}} else {{
    // not currently supported in 22.7.2+
    $toreturn = [
        "data" => false,
    ];
}}
""".format(
                json.dumps(
                    {
                        "notice": notice,
                    }
                )
            )
        )

        await self._exec_php(script)

    @_log_errors
    async def close_notice(self, id) -> bool:
=======
    async def close_notice(self, id) -> None:
>>>>>>> a2b26765
        """
        id = "all" to wipe everything
        """
        success = True
        if id.lower() == "all":
            notices: Mapping[str, Any] | list = await self._get(
                "/api/core/system/status"
            )
            _LOGGER.debug(f"[close_notice] notices: {notices}")

            if not isinstance(notices, Mapping):
                return False
            for key, notice in notices.items():
                if "statusCode" in notice:
                    dismiss: Mapping[str, Any] | list = await self._post(
                        "/api/core/system/dismissStatus", payload={"subject": key}
                    )
                    _LOGGER.debug(f"[close_notice] id: {key}, dismiss: {dismiss}")
                    if (
                        not isinstance(dismiss, Mapping)
                        or dismiss.get("status", "failed") != "ok"
                    ):
                        success = False
        else:
            dismiss: Mapping[str, Any] | list = await self._post(
                "/api/core/system/dismissStatus", payload={"subject": id}
            )
            _LOGGER.debug(f"[close_notice] id: {id}, dismiss: {dismiss}")
            if (
                not isinstance(dismiss, Mapping)
                or dismiss.get("status", "failed") != "ok"
            ):
                success = False
        _LOGGER.debug(f"[close_notice] success: {success}")
        return success<|MERGE_RESOLUTION|>--- conflicted
+++ resolved
@@ -1444,41 +1444,7 @@
         return notices
 
     @_log_errors
-<<<<<<< HEAD
-    async def file_notice(self, notice) -> None:
-        script: str = (
-            r"""
-$data = json_decode('{}', true);
-$notice = $data["notice"];
-
-if (file_exists('/usr/local/etc/inc/notices.inc')) {{
-    require_once '/usr/local/etc/inc/notices.inc';
-    $value = file_notice($notice);
-    $toreturn = [
-        "data" => $value,
-    ];
-}} else {{
-    // not currently supported in 22.7.2+
-    $toreturn = [
-        "data" => false,
-    ];
-}}
-""".format(
-                json.dumps(
-                    {
-                        "notice": notice,
-                    }
-                )
-            )
-        )
-
-        await self._exec_php(script)
-
-    @_log_errors
     async def close_notice(self, id) -> bool:
-=======
-    async def close_notice(self, id) -> None:
->>>>>>> a2b26765
         """
         id = "all" to wipe everything
         """
